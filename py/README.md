--- conflicted
+++ resolved
@@ -1,4 +1,4 @@
-<p align="center"><img src="../scjson.png" alt="scjson logo" width="200"/></p>
+<p align="center"><img src="https://raw.githubusercontent.com/SoftOboros/scjson/main/scjson.png" alt="scjson logo" width="200"/></p>
 
 # scjson Python Package
 
@@ -245,8 +245,4 @@
 
 ## License
 
-<<<<<<< HEAD
-All source code in this directory is released under the BSD 1-Clause license. See [LICENSE](./LICENSE) and [LEGAL.md](./LEGAL.md) for details.
-=======
-All source code in this directory is released under the BSD 1-Clause license. See [LICENSE](./LICENSE) and [LEGAL.md](./LEGAL.md) for details.
->>>>>>> b6fcb8ba
+All source code in this directory is released under the BSD 1-Clause license. See [LICENSE](./LICENSE) and [LEGAL.md](./LEGAL.md) for details.