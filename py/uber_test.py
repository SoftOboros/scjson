"""Uber test harness for scjson language implementations.

Agent Name: uber-test

Part of the scjson project.
Developed by Softoboros Technology Inc.
Licensed under the BSD 1-Clause License.

This module exercises the command line interfaces for all available language
implementations of the :mod:`scjson` tooling.  It converts a large corpus of
SCXML documents to SCJSON and back again, ensuring that each implementation
produces identical output.  The results are written under an ``uber_out``
directory by default.
"""

from __future__ import annotations

from deepdiff import DeepDiff

import json
import html
import shutil
import subprocess
import sys
import argparse
import os
from os import sep
from os.path import abspath, split as pathsplit
from pathlib import Path

import pytest

#pytest.skip(
#    "Uber tests require external runtimes", allow_module_level=True
#)

from scjson.SCXMLDocumentHandler import SCXMLDocumentHandler

ROOT = Path(sep.join(pathsplit(str(Path(__file__).resolve().parent))[:-1]))
TUTORIAL = ROOT / "tutorial"

LANG_CMDS: dict[str, list[str]] = {
    "python": [sys.executable, "-m", "scjson"],
    "javascript": ["node", str(ROOT / "js" / "bin" / "scjson.js")],
    "ruby": ["ruby", str(ROOT / "ruby" / "bin" / "scjson")],
    "lua": ["lua5.4", str(ROOT / "lua" / "bin" / "scjson")],
    "go": [str(ROOT / "go" / "go")],
    "rust": [str(ROOT / "rust" / "target" / "debug" / "scjson_rust")],
    "swift": [str(ROOT / "swift" / ".build" / "x86_64-unknown-linux-gnu" / "debug" / "scjson-swift")],
    "java": [
        "java",
        "-cp",
        str(ROOT / "java" / "target" / "scjson-0.3.0-SNAPSHOT.jar"),
        "com.softobros.ScjsonCli",
    ],
    "csharp": [
        "dotnet",
        str(ROOT / "csharp" / "ScjsonCli" / "bin" / "Debug" / "net8.0" / "ScjsonCli.dll"),
    ],
}


def _available(cmd: list[str], env: dict[str, str] | None = None) -> bool:
    """Check if a CLI command is runnable.

    Parameters
    ----------
    cmd: list[str]
        The command and arguments used to invoke the executable.

    Returns
    -------
    bool
        ``True`` if the executable exists and can be called with ``--help``,
        otherwise ``False``.
    """

    exe = cmd[0]
    if not (Path(exe).exists() or shutil.which(exe)):
        return False
    try:
        subprocess.run(
            cmd + ["--help"],
            stdout=subprocess.PIPE,
            stderr=subprocess.PIPE,
            check=True,
            env=env,
        )
        return True
    except Exception:
        return False



SCXML_NAMESPACE_KEYS = {
    "xmlns", "xmlns:scxml", "xmlns:xsi", "xsi:schemaLocation"
}

SCXML_FORCE_STR_KEYS = {
    "content", "expr", "event", "cond"
}

SCXML_FORCE_NUMERIC_KEYS = {
    "version"
}


def _normalize_for_diff(obj, path="", field_key=None):
    """
    Recursively normalize SCXML-derived structures to enable deep structural comparison.

    This function prepares parsed SCXML or SCJSON data for accurate diffing by removing
    serialization artifacts and normalizing variations in formatting, typing, and tag structure.

    Specifically, it:
    - Strips XML namespaces (e.g., xmlns, xsi:schemaLocation)
    - Inlines and flattens 'other_attributes' dictionaries
    - Removes serialization noise like content: [{}] and other empty blocks
    - Collapses singleton lists of primitives to scalars
    - Converts numeric-looking strings in keys like 'version' to actual numbers
    - Converts numbers to strings in keys like 'content', 'expr', etc.
    - Unescapes HTML/XML entities and strips strings
    - Tracks keys across list nesting using `field_key`

    Parameters
    ----------
    obj : Any
        The input structure (dict, list, or primitive) to normalize.
    path : str
        Dot-path to the current object, useful for debugging.
    field_key : str or None
        The last dictionary key used to reach this object — enables context-aware normalization.

    Returns
    -------
    Any
        A normalized version of the input, ready for diff comparison.
    """

    # Convert stringified numerics (like "1.0") to float or int
    if isinstance(obj, str) and field_key in SCXML_FORCE_NUMERIC_KEYS:
        try:
            return float(obj) if "." in obj else int(obj)
        except ValueError:
            pass

    # Convert numbers to string for string-dominant fields (e.g., expr)
    if isinstance(obj, (int, float)) and field_key in SCXML_FORCE_STR_KEYS:
        return str(obj)

    # Remove empty object patterns
    if obj in ({}, [{}], {"content": [{}]}):
        return None

    if isinstance(obj, dict):
        new_dict = {}
        for k, v in obj.items():
            if k in SCXML_NAMESPACE_KEYS:
                continue

            # Inline other_attributes
            if k == "other_attributes" and isinstance(v, dict):
                for sub_k, sub_v in v.items():
                    new_dict[sub_k] = _normalize_for_diff(
                        sub_v,
                        f"{path}.{sub_k}" if path else sub_k,
                        field_key=sub_k
                    )
                continue

            # Skip empty content block
            if k == "content" and v == [{}]:
                continue

            # Normalize numeric-looking strings or numeric-to-string fields
            if k in SCXML_FORCE_NUMERIC_KEYS and isinstance(v, str):
                try:
                    v = float(v) if "." in v else int(v)
                except ValueError:
                    pass
            elif k in SCXML_FORCE_STR_KEYS and isinstance(v, (int, float)):
                v = str(v)

            new_dict[k] = _normalize_for_diff(
                v,
                f"{path}.{k}" if path else k,
                field_key=k
            )
        return new_dict

    elif isinstance(obj, list):
        # Collapse pattern: content: [ { content: "..." } ]
        if len(obj) == 1 and isinstance(obj[0], dict) and list(obj[0].keys()) == ["content"] and isinstance(obj[0]["content"], str):
            return _normalize_for_diff(obj[0]["content"], f"{path}[]", field_key="content")

        if len(obj) == 1:
            return _normalize_for_diff(obj[0], f"{path}[]", field_key=field_key)

        return [_normalize_for_diff(i, f"{path}[]", field_key=field_key) for i in obj]

    elif isinstance(obj, str):
        return html.unescape(obj).strip()

    return obj


def _diff_report(expected: dict, actual: dict) -> str:
    """Create a human-readable diff between two dictionaries.

    Parameters
    ----------
    expected: dict
        Canonical structure produced by the Python implementation.
    actual: dict
        Structure produced by the language under test.

    Returns
    -------
    str
        Diff string suitable for console output.
    """


    diff = DeepDiff(
        _normalize_for_diff(expected),
        _normalize_for_diff(actual),
        verbose_level=1,
        ignore_numeric_type_changes=True,
        ignore_order=True,
    )
    return diff.pretty()


def _count_error_lines(output: str) -> int:
    """Count lines containing the word ``error``.

    Parameters
    ----------
    output : str
        Combined stdout and stderr text captured from a subprocess.

    Returns
    -------
    int
        Number of lines that include ``error`` (case-insensitive).
    """

    return sum(1 for line in output.splitlines() if "error" in line.lower())


def _verify_with_python(
    json_path: Path, canonical: dict, handler: SCXMLDocumentHandler
) -> None:
    """Round-trip the SCJSON file using Python and compare to canonical.

    Parameters
    ----------
    json_path : Path
        Path to the SCJSON file produced by the language under test.
    canonical : dict
        Canonical structure produced by the Python implementation.
    handler : SCXMLDocumentHandler
        Converter used for round-tripping the JSON structure.

    Returns
    -------
    None
        This function only prints diagnostic output.
    """

    try:
        original_text = json_path.read_text(encoding="utf-8")
        round_trip = json.loads(
            handler.xml_to_json(handler.json_to_xml(original_text))
        )
    except Exception as exc:  # pragma: no cover - debugging aid
        print(f"Python failed to round-trip {json_path}: {exc}")
        return

    if round_trip == canonical:
        print(f"Python round-trip matches canonical for {json_path.name}")
    else:
        print(f"Python round-trip mismatch for {json_path.name}")
        print(_diff_report(canonical, round_trip))


def _canonical_json(files: list[Path], handler: SCXMLDocumentHandler) -> dict[Path, dict]:
    """Convert SCXML files to canonical JSON.

    Parameters
    ----------
    files: list[Path]
        Paths of SCXML files to convert.
    handler: SCXMLDocumentHandler
        Converter used to transform the XML documents.

    Returns
    -------
    dict[Path, dict]
        Mapping of the source file path to the parsed JSON structure.  Files
        that cannot be parsed are skipped with a warning.
    """

    result: dict[Path, dict] = {}
    for f in files:
        data = f.read_text(encoding="utf-8")
        try:
            result[f] = json.loads(handler.xml_to_json(data))
        except Exception as exc:  # pragma: no cover - best effort for bad files
            print(f"Skipping {f}: {exc}")
    return result


def main(out_dir: str | Path = "uber_out", language: str | None = None) -> None:
    """Run the uber test suite.

    Parameters
    ----------
    out_dir: str | Path, optional
        Directory where intermediate JSON and XML files will be written.
    language: str | None, optional
        Limit the run to a single language key from :data:`LANG_CMDS`.
    """

    handler = SCXMLDocumentHandler()
    scxml_files = sorted(TUTORIAL.rglob("*.scxml"))
    canonical = _canonical_json(scxml_files, handler)
    scxml_files = list(canonical.keys())
    out_root = Path(out_dir)
    if language:
        lang_key = language.lower()
        if lang_key in {"py", "python"}:
            lang_key = "python"
        languages = [lang_key]
    else:
        languages = list(LANG_CMDS.keys())
    for lang in languages:
        cmd = LANG_CMDS.get(lang)
        if not cmd:
            print(f"Skipping {lang}: unknown language")
            continue
        env = None
        if lang == "python":
            env = dict(os.environ)
            env["PYTHONPATH"] = str(ROOT / "py")
        if not _available(cmd, env):
            print(f"Skipping {lang}: executable not available")
            continue
        json_dir = out_root / lang / "json"
        xml_dir = out_root / lang / "xml"
        json_dir.mkdir(parents=True, exist_ok=True)
        xml_dir.mkdir(parents=True, exist_ok=True)
        try:
            json_args = ["json", str(TUTORIAL), "-o", str(json_dir), "-r"]
<<<<<<< HEAD
            if lang == "python":
                json_args.append("--skip-unknown")
            result = subprocess.run(
=======
            subprocess.run(
>>>>>>> 913c1e76
                cmd + json_args,
                check=True,
                stdout=subprocess.PIPE,
                stderr=subprocess.PIPE,
                env=env,
                text=True,
            )
            error_lines = _count_error_lines(result.stdout + result.stderr)
            errors = 0
            for src in scxml_files:
                rel = src.relative_to(TUTORIAL)
                jpath = json_dir / rel.with_suffix(".scjson")
                if not jpath.exists():
                    print(f"{lang} failed to write {jpath}")
                    continue
                try:
                    data = json.loads(jpath.read_text())
                except Exception as exc:
                    print(f"{lang} JSON parse error {rel}: {exc}")
                    errors += 1
                    continue
                if data != canonical[src]:
                    print(f"{lang} JSON mismatch: {rel}")
                    print(_diff_report(canonical[src], data))
                    _verify_with_python(jpath, canonical[src], handler)
                    errors += 1
            result = subprocess.run(
                cmd + ["xml", str(json_dir), "-o", str(xml_dir), "-r"],
                check=True,
                stdout=subprocess.PIPE,
                stderr=subprocess.PIPE,
                env=env,
                text=True,
            )
            error_lines += _count_error_lines(result.stdout + result.stderr)
            for src in scxml_files:
                rel = src.relative_to(TUTORIAL)
                xpath = xml_dir / rel
                if not xpath.exists():
                    print(f"{lang} failed to write {xpath}")
                    continue
                try:
                    data = handler.xml_to_json(xpath.read_text())
                    parsed = json.loads(data)
                except Exception as exc:
                    print(f"{lang} XML parse error {rel}: {exc}")
                    errors += 1
                    continue
                if parsed != canonical[src]:
                    print(f"{lang} XML mismatch: {rel}")
                    print(_diff_report(canonical[src], parsed))
                    jpath = json_dir / rel.with_suffix(".scjson")
                    if jpath.exists():
                        _verify_with_python(jpath, canonical[src], handler)
                    errors += 1
            if errors:
                print(f"{lang} encountered {errors} mismatches")
            if error_lines:
                print(f"{lang} emitted {error_lines} error lines")
        except subprocess.CalledProcessError as exc:  # pragma: no cover - CLI failures
            print(f"Skipping {lang}: {exc.stderr.decode().strip()}")
        except Exception as exc:  # pragma: no cover - external tools may fail
            print(f"Skipping {lang}: {exc}")


if __name__ == "__main__":
    parser = argparse.ArgumentParser(description=__doc__)
    parser.add_argument(
        "out_dir",
        nargs="?",
        default="uber_out",
        help="directory for intermediate files",
    )
    parser.add_argument(
        "-l",
        "--language",
        dest="language",
        help="limit testing to a single language",
    )
    opts = parser.parse_args()
    main(Path(opts.out_dir), opts.language)<|MERGE_RESOLUTION|>--- conflicted
+++ resolved
@@ -352,13 +352,9 @@
         xml_dir.mkdir(parents=True, exist_ok=True)
         try:
             json_args = ["json", str(TUTORIAL), "-o", str(json_dir), "-r"]
-<<<<<<< HEAD
             if lang == "python":
                 json_args.append("--skip-unknown")
             result = subprocess.run(
-=======
-            subprocess.run(
->>>>>>> 913c1e76
                 cmd + json_args,
                 check=True,
                 stdout=subprocess.PIPE,
