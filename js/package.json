{
  "name": "scjson",
<<<<<<< HEAD
  "version": "0.3.0",
=======
  "version": "0.3.2",
>>>>>>> 55138778
  "description": "A JSON-based serialization of SCXML (State Chart XML).",
  "author": "Softoboros Technology Inc. <ira@softoboros.com>",
  "license": "BSD-1-Clause",
  "main": "dist/index.js",
  "types": "dist/index.d.ts",
  "exports": {
    ".": {
      "require": "./dist/index.js",
      "import": "./dist/index.js",
      "types": "./dist/index.d.ts"
    },
    "./props": {
      "require": "./dist/scjsonProps.js",
      "import": "./dist/scjsonProps.js",
      "types": "./dist/scjsonProps.d.ts"
    },
    "./converters": {
      "require": "./dist/converters.js",
      "import": "./dist/converters.js",
      "types": "./dist/converters.d.ts"
    },
    "./browser": {
      "require": "./dist/browser.cjs",
      "import": "./dist/browser.mjs",
      "types": "./dist/browser.d.ts"
    }
  },
  "files": [
    "dist/",
    "bin/",
    "scjson.schema.json",
    "README.md",
    "LEGAL.md",
    "LICENSE"
  ],
  "bin": {
    "scjson": "bin/scjson.js"
  },
  "scripts": {
    "build": "tsc",
    "test": "jest",
    "lint": "eslint"
  },
  "dependencies": {
    "ajv": "^8.17.1",
    "commander": "^14.0.0",
    "eslint": "^9.31.0",
    "fast-xml-parser": "^5.2.5"
  },
  "devDependencies": {
    "@babel/parser": "^7.28.0",
    "@babel/types": "^7.28.2",
    "jest": "^30.0.4",
    "typescript": "^5.8.3",
    "undici-types": "^7.12.0"
  }
}<|MERGE_RESOLUTION|>--- conflicted
+++ resolved
@@ -1,10 +1,6 @@
 {
   "name": "scjson",
-<<<<<<< HEAD
-  "version": "0.3.0",
-=======
   "version": "0.3.2",
->>>>>>> 55138778
   "description": "A JSON-based serialization of SCXML (State Chart XML).",
   "author": "Softoboros Technology Inc. <ira@softoboros.com>",
   "license": "BSD-1-Clause",
