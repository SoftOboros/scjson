--- conflicted
+++ resolved
@@ -1,11 +1,7 @@
 {
   "name": "scjson",
-<<<<<<< HEAD
-  "version": "1.0.0",
+  "version": "0.1.5",
   "description": "A JSON-based serialization of SCXML (State Chart XML) for modern tooling, interoperability, and education.",
-=======
-  "version": "0.1.5",
-  "description": "Convert SCXML to/from scjson (JSON-based representation of state machines)",
   "keywords": [
     "scjson",
     "scxml",
@@ -36,7 +32,6 @@
     "index.js",
     "tests/"
   ],
->>>>>>> 05c8471f
   "main": "index.js",
   "type": "module",
   "publishConfig": {
@@ -46,16 +41,6 @@
     "test": "jest",
     "lint": "eslint"
   },
-<<<<<<< HEAD
-  "keywords": [],
-  "author": "Softoboros Technology Inc.",
-  "license": "BSD-1-Clause",
-  "type": "commonjs",
-  "bin": {
-    "scjson": "bin/scjson.js"
-  },
-=======
->>>>>>> 05c8471f
   "dependencies": {
     "ajv": "^8.17.1",
     "commander": "^14.0.0",
