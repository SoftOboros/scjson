--- conflicted
+++ resolved
@@ -84,18 +84,10 @@
   files.forEach(f => {
     const src = path.join(inputDir, f);
     const dest = path.join(outputDir, f.replace(/\.scxml$/, '.scjson'));
-<<<<<<< HEAD
-    success = convertScxmlFile(src, dest, verify, keepEmpty) && success;
-  });
-  if (verify && !success) {
-    process.exitCode = 1;
-  }
-=======
     if (!convertScxmlFile(src, dest, verify, keepEmpty)) {
       success = false;
     }
   });
->>>>>>> bd143554
   return success;
 }
 
@@ -116,18 +108,10 @@
   files.forEach(f => {
     const src = path.join(inputDir, f);
     const dest = path.join(outputDir, f.replace(/\.scjson$/, '.scxml'));
-<<<<<<< HEAD
-    success = convertScjsonFile(src, dest, verify, keepEmpty) && success;
-  });
-  if (verify && !success) {
-    process.exitCode = 1;
-  }
-=======
     if (!convertScjsonFile(src, dest, verify, keepEmpty)) {
       success = false;
     }
   });
->>>>>>> bd143554
   return success;
 }
 
