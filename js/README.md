--- conflicted
+++ resolved
@@ -2,11 +2,7 @@
 
 This directory contains the JavaScript implementation of **scjson**, a format for representing SCXML state machines in JSON. The package provides a command line interface to convert between `.scxml` and `.scjson` files and to validate documents against the project's schema.
 
-<<<<<<< HEAD
-For details on how SCXML elements are inferred during conversion see [INFERENCE.md](../INFERENCE.md).
-=======
 For details on how SCXML elements are inferred during conversion see [INFERENCE.md](https://github.com/SoftOboros/scjson/blob/main/INFERENCE.md).
->>>>>>> 55138778
 
 The package includes typescript types for the functions and default functions to return each.
 
@@ -189,34 +185,6 @@
 
 ### Document / Object Types
 Plain typescript types without runtime validation.
-<<<<<<< HEAD
-
-- `AssignProps` `AssignArray` – update a datamodel location with an expression or value.
-- `CancelProps` `CancelArray` – cancel a pending `<send>` operation.
-- `ContentProps` `ContentArray` – inline payload used by `<send>` and `<invoke>`.
-- `DataProps` `DataArray` – represents a single datamodel variable.
-- `DatamodelProps` `DatamodelArray` – container for one or more `<data>` elements.
-- `DonedataProps` `DonedataArray`  – payload returned when a `<final>` state is reached.
-- `ElseProps` – fallback branch for `<if>` conditions.
-- `ElseifProps` – conditional branch following an `<if>`.
-- `FinalProps` `FinalArray` – marks a terminal state in the machine.
-- `FinalizeProps` `FinalizeArray` – executed after an `<invoke>` completes.
-- `ForeachProps` `ForeachArray` – iterate over items within executable content.
-- `HistoryProps` `HistoryArray` – pseudostate remembering previous active children.
-- `IfProps` `IfArray` – conditional execution block.
-- `InitialProps` `InitialArray` – starting state within a compound state.
-- `InvokeProps` `InvokeArray` – run an external process or machine.
-- `LogProps` `LogArray` – diagnostic output statement.
-- `OnentryProps` `OnentryArray` – actions performed when entering a state.
-- `OnexitProps` `OnexitArray` – actions performed when leaving a state.
-- `ParallelProps` `ParallelArray` – coordinates concurrent regions.
-- `ParamProps` `ParamArray` – parameter passed to `<invoke>` or `<send>`.
-- `RaiseProps` `RaiseArray` – raise an internal event.
-- `ScriptProps` `ScriptArray` – inline executable script.
-- `ScxmlProps` – root element of an SCJSON document.
-- `SendProps` `SendArray` – dispatch an external event.
-- `StateProps` `StateArray` – basic state node.
-=======
 - `AssignProps` `AssignArray`         – update a datamodel location with an expression or value.
 - `CancelProps` `CancelArray`         – cancel a pending `<send>` operation.
 - `ContentProps` `ContentArray`       – inline payload used by `<send>` and `<invoke>`.
@@ -242,7 +210,6 @@
 - `ScxmlProps`                        – root element of an SCJSON document.
 - `SendProps` `SendArray`             – dispatch an external event.
 - `StateProps` `StateArray`           – basic state node.
->>>>>>> 55138778
 - `TransitionProps` `TransitionArray` – edge between states triggered by events.
 
 ### Object Management
@@ -362,4 +329,4 @@
 ```
 
 
-All source code in this directory is released under the BSD\u00A01-Clause license. See [LICENSE](./LICENSE) and [LEGAL.md](./LEGAL.md) for details.+All source code in this directory is released under the BSD 1-Clause license. See [LICENSE](./LICENSE) and [LEGAL.md](./LEGAL.md) for details.