/**
 * Agent Name: js-converters
 *
 * Part of the scjson project.
 * Developed by Softoboros Technology Inc.
 * Licensed under the BSD 1-Clause License.
 */

/**
 * @file Core conversion utilities shared between Node and browser builds.
 */

const { XMLParser, XMLBuilder } = require('fast-xml-parser');
const Ajv = require('ajv');
const schema = require('../scjson.schema.json');

/**
 * Keys that should always be represented as arrays.
 *
 * These are derived from `scjson.schema.json` where the corresponding
 * properties have a ``type`` of ``array``. The parser used here will
 * collapse single elements into objects, so we normalise the structure
 * back to arrays in order to maintain canonical output that matches the
 * reference Python implementation.
 */
const ARRAY_KEYS = new Set([
  'assign',
  'cancel',
  'content',
  'data',
  'datamodel',
  'donedata',
  'final',
  'finalize',
  'foreach',
  'history',
  'if_value',
  'initial',
  'invoke',
  'log',
  'onentry',
  'onexit',
  'other_element',
  'parallel',
  'param',
  'raise_value',
  'script',
  'send',
  'state',
]);

/// Known SCXML structural fields that should be pulled out of `content[]`
const STRUCTURAL_FIELDS = new Set([
  'state', 'parallel', 'final', 'history',
  'transition', 'onentry', 'onexit', 'invoke',
  'datamodel', 'data', 'initial', 'script',
  'log', 'assign', 'send', 'cancel',
  'param', 'if', 'elseif', 'else',
  'foreach', 'raise', 'content'
]);

/**
 * Recursively convert an XML Element to SCJSON-compliant JS object.
 */
function convert(element) {
  const result = {
    tag: element.tagName,
    ...Object.fromEntries(Array.from(element.attributes).map(attr => [attr.name, attr.value]))
  };

  // Initialize known structural containers if needed
  STRUCTURAL_FIELDS.forEach(field => {
    if (element.querySelector(field)) {
      result[field] = [];
    }
  });

  for (const child of element.children) {
    const converted = convert(child);
    const tag = child.tagName;

    if (STRUCTURAL_FIELDS.has(tag)) {
      // Attach to known field
      result[tag] = result[tag] || [];
      result[tag].push(converted);
    } else {
      // Fallback to generic 'content' array
      result.content = result.content || [];
      result.content.push(converted);
    }
  }

  // Handle text content if present
  const text = element.textContent?.trim();
  if (text && element.children.length === 0) {
    result.content = [text];
  }

  return result;
}

/**
 * Keys that should never be pruned even when empty.
 */
const ALWAYS_KEEP = new Set(['else_value', 'else', 'final']);

/**
 * Remove transition elements directly under the <scxml> root.
 *
 * The reference Python implementation ignores these top level
 * transitions entirely. To maintain parity we drop them during
 * conversion.
 *
 * @param {object} obj - Parsed SCXML object.
 */
function stripRootTransitions(obj) {
  if (obj && typeof obj === 'object' && Array.isArray(obj.transition)) {
    delete obj.transition;
  }
}

/**
 * Map of attribute names to their scjson property equivalents.
 */
const ATTRIBUTE_MAP = {
  datamodel: 'datamodel_attribute',
  initial: 'initial_attribute',
  type: 'type_value',
  raise: 'raise_value',
};

/**
 * Attributes whose whitespace should be collapsed.
 */
const COLLAPSE_ATTRS = new Set([
  'expr',
  'cond',
  'event',
  'target',
  'delay',
  'location',
  'name',
  'src',
  'id',
]);

/**
 * Collapse whitespace in attribute string values recursively.
 *
 * @param {object|Array|string} value - Value to normalise.
 * @returns {object|Array|string} Normalised value.
 */
function collapseWhitespace(value) {
  if (Array.isArray(value)) {
    return value.map(collapseWhitespace);
  }
  if (value && typeof value === 'object') {
    for (const [k, v] of Object.entries(value)) {
      if ((k.endsWith('_attribute') || COLLAPSE_ATTRS.has(k)) && typeof v === 'string') {
        value[k] = v.replace(/[\n\r\t]/g, ' ');
      } else {
        value[k] = collapseWhitespace(v);
      }
    }
    return value;
  }
  return value;
}

/**
 * Split whitespace-separated token attributes.
 *
 * Attributes such as ``initial`` and ``target`` can contain multiple
 * identifiers separated by spaces. This function mirrors the Python
 * implementation by splitting those values into arrays before further
 * normalisation.
 *
 * @param {object|Array} value - Parsed value to adjust in place.
 */
function splitTokenAttrs(value, parent) {
  if (Array.isArray(value)) return value.forEach(v => splitTokenAttrs(v, parent));
  if (value && typeof value === 'object') {
    for (const [k, v] of Object.entries(value)) {
      if ((k === 'initial' || k === 'initial_attribute') && typeof v === 'string') {
        value[k] = v.trim().split(/\s+/);
        continue;
      }
      if (k === 'transition') {
        if (parent !== 'history') {
          const arr = Array.isArray(v) ? v : [v];
          arr.forEach(tr => {
            if (typeof tr.target === 'string') tr.target = tr.target.trim().split(/\s+/);
            splitTokenAttrs(tr, k);
          });
          value[k] = arr;
        } else {
          if (typeof v.target === 'string') v.target = v.target.trim().split(/\s+/);
          splitTokenAttrs(v, k);
        }
        continue;
      }
      splitTokenAttrs(v, k);
    }
  }
}

/**
 * Reorder SCXML object keys to match canonical output.
 *
 * ``datamodel`` elements and the attributes ``version`` and
 * ``datamodel_attribute`` are appended to the end of their
 * respective objects so that JSON generated by this converter
 * matches the reference Python implementation.
 *
 * @param {object|Array} value - Parsed object to adjust in place.
 */
function reorderScxml(value) {
  if (Array.isArray(value)) {
    value.forEach(reorderScxml);
    return;
  }
  if (value && typeof value === 'object') {
    for (const v of Object.values(value)) {
      reorderScxml(v);
    }
    if (Object.prototype.hasOwnProperty.call(value, 'datamodel')) {
      const dm = value.datamodel;
      delete value.datamodel;
      value.datamodel = dm;
    }
    if (Object.prototype.hasOwnProperty.call(value, 'version')) {
      const ver = value.version;
      delete value.version;
      value.version = ver;
    }
    if (Object.prototype.hasOwnProperty.call(value, 'datamodel_attribute')) {
      const attr = value.datamodel_attribute;
      delete value.datamodel_attribute;
      value.datamodel_attribute = attr;
    }
    if (
      Object.prototype.hasOwnProperty.call(value, 'item') &&
      Object.prototype.hasOwnProperty.call(value, 'index')
    ) {
      const item = value.item;
      const index = value.index;
      delete value.item;
      delete value.index;
      value.item = item;
      value.index = index;
    }
  }
}

/**
 * Recursively rename XML parser keys to match the scjson schema.
 *
 * - Attribute names prefixed with ``@_`` are stripped of the prefix.
 * - Text content keys ``#text`` are converted to a ``content`` array.
 *
 * @param {object|Array} value - Parsed value to normalise.
 * @returns {object|Array} Normalised value.
 */
function normaliseKeys(value) {
  if (Array.isArray(value)) {
    return value.map(normaliseKeys);
  }
  if (value && typeof value === 'object') {
    const out = {};
    for (const [k, v] of Object.entries(value)) {
      if (k === '#text') {
        const text = normaliseKeys(v);
        if (text !== undefined) {
          if (Array.isArray(out.content)) {
            if (Array.isArray(text)) {
              out.content.push(...text);
            } else {
              out.content.push(text);
            }
          } else if (out.content !== undefined) {
            out.content = Array.isArray(text)
              ? [out.content, ...text]
              : [out.content, text];
          } else {
            out.content = Array.isArray(text) ? text : [text];
          }
        }
        continue;
      }
      let nk = k;
      if (k.startsWith('@_')) {
        const attr = k.slice(2);
        nk = ATTRIBUTE_MAP[attr] || attr;
      } else if (k === 'if') {
        nk = 'if_value';
      } else if (k === 'raise') {
        nk = 'raise_value';
      }
      out[nk] = normaliseKeys(v);
    }
    return out;
  }
  return value;
}

/**
 * Recursively normalise values that should be arrays.
 *
 * @param {object} obj - Parsed object to adjust in place.
 */
function ensureArrays(obj, parent) {
  if (!obj || typeof obj !== 'object') return;
  for (const [k, v] of Object.entries(obj)) {
    if (ARRAY_KEYS.has(k) && v !== undefined) {
      Array.isArray(v)
        ? v.forEach(o => ensureArrays(o, k))
        : (obj[k] = [v], ensureArrays(obj[k][0], k));
      continue;
    }
    if (k === 'transition' && v && typeof v === 'object') {
      if (parent !== 'history') {
        const arr = Array.isArray(v) ? v : [v];
        arr.forEach(tr => {
          if (tr.target !== undefined && !Array.isArray(tr.target)) tr.target = [tr.target];
          ensureArrays(tr, k);
        });
        obj[k] = arr;
      } else {
        if (v.target !== undefined && !Array.isArray(v.target)) v.target = [v.target];
        ensureArrays(v, k);
      }
      continue;
    }
    Array.isArray(v) ? v.forEach(o => ensureArrays(o, k)) : typeof v === 'object' && ensureArrays(v, k);
  }
}

/**
 * Convert ``else`` elements to the ``else_value`` schema key.
 *
 * Empty ``<else/>`` tags become an object literal so they survive
 * subsequent calls to :func:`removeEmpty`.
 *
 * @param {object|Array} value - Parsed object to adjust in place.
 */
function fixEmptyElse(value) {
  if (Array.isArray(value)) {
    value.forEach(v => fixEmptyElse(v));
    return;
  }
  if (value && typeof value === 'object') {
    for (const [k, v] of Object.entries(value)) {
      if (k === 'else') {
        value.else_value = v === '' ? {} : v;
        delete value.else;
        fixEmptyElse(value.else_value);
        continue;
      }
      fixEmptyElse(v);
    }
  }
}

/**
 * Normalise script elements after parsing.
 *
 * Ensures that each ``script`` entry is an object with a ``content`` array
 * as required by the schema.
 *
 * @param {object|Array} value - Parsed object to adjust in place.
 */
function fixScripts(value) {
  if (Array.isArray(value)) {
    value.forEach(fixScripts);
    return;
  }
  if (value && typeof value === 'object') {
    for (const [k, v] of Object.entries(value)) {
      if (k === 'script') {
        if (Array.isArray(v)) {
          value[k] = v.map(s =>
            typeof s === 'string' ? { content: [s] } : (fixScripts(s), s)
          );
        } else if (typeof v === 'string') {
          value[k] = { content: [v] };
        } else {
          fixScripts(v);
        }
        continue;
      }
      fixScripts(v);
    }
  }
}

/**
 * Normalise nested SCXML documents within invoke content.
 *
 * XML parser output represents nested ``<scxml>`` elements as a key
 * named ``scxml`` inside the ``content`` element. The reference
 * Python implementation instead stores the nested machine under a
 * ``content`` array. This helper replicates that behaviour.
 *
 * @param {object|Array} value - Parsed object to adjust in place.
 */
function fixNestedScxml(value) {
  if (Array.isArray(value)) {
    value.forEach(fixNestedScxml);
    return;
  }
  if (value && typeof value === 'object') {
    if (Object.prototype.hasOwnProperty.call(value, 'scxml')) {
      const sub = value.scxml;
      delete value.scxml;
      const arr = Array.isArray(sub) ? sub : [sub];
      arr.forEach(v => {
        if (Object.prototype.hasOwnProperty.call(v, 'final') && v.final === '') {
          v.final = [{}];
        }
        if (v.initial_attribute !== undefined && v.initial === undefined) {
          v.initial = v.initial_attribute;
          delete v.initial_attribute;
        }
        if (typeof v.version === 'string') {
          const n = parseFloat(v.version);
          if (!Number.isNaN(n)) v.version = n;
        }
        if (v.version === undefined) {
          v.version = 1.0;
        }
        for (const k of Object.keys(v)) {
          if (k === '@_xmlns' || k.startsWith('xmlns')) {
            delete v[k];
          }
        }
        if (v.datamodel_attribute === undefined) {
          v.datamodel_attribute = 'null';
        }
        fixNestedScxml(v);
      });
      value.content = arr;
    }
    for (const v of Object.values(value)) {
      fixNestedScxml(v);
    }
  }
}

/**
 * Apply default values for assign elements.
 *
 * The scjson schema expects ``assign`` elements to include a
 * ``type_value`` attribute with a default of ``replacechildren``.
 * This helper ensures the attribute is present when not specified in
 * the original XML.
 *
 * @param {object|Array} value - Parsed object to adjust in place.
 */
function fixAssignDefaults(value) {
  if (Array.isArray(value)) {
    value.forEach(fixAssignDefaults);
    return;
  }
  if (value && typeof value === 'object') {
    if (Object.prototype.hasOwnProperty.call(value, 'assign')) {
      const arr = Array.isArray(value.assign) ? value.assign : [value.assign];
      arr.forEach(a => {
        if (a.type_value === undefined) {
          a.type_value = 'replacechildren';
        }
        fixAssignDefaults(a);
      });
      value.assign = arr;
    }
    for (const v of Object.values(value)) {
      fixAssignDefaults(v);
    }
  }
}

/**
 * Apply default values for send elements.
 *
 * The SCXML specification defines ``type="scxml"`` and ``delay="0s"``
 * as defaults. This mirrors the behaviour of the Python converter so
 * round-trip conversions remain consistent.
 *
 * @param {object|Array} value - Parsed object to adjust in place.
 */
function fixSendDefaults(value) {
  if (Array.isArray(value)) {
    value.forEach(fixSendDefaults);
    return;
  }
  if (value && typeof value === 'object') {
    if (Object.prototype.hasOwnProperty.call(value, 'send')) {
      const arr = Array.isArray(value.send) ? value.send : [value.send];
      arr.forEach(s => {
        if (s.type_value === undefined) {
          s.type_value = 'scxml';
        }
        if (s.delay === undefined) {
          s.delay = '0s';
        }
        fixSendContent(s);
        fixSendDefaults(s);
      });
      value.send = arr;
    }
    for (const v of Object.values(value)) {
      fixSendDefaults(v);
    }
  }
}

/**
 * Normalise inline content elements under ``send``.
 *
 * ``<content>`` children inside ``<send>`` should always be objects with a
 * ``content`` array according to the scjson schema. The fast-xml-parser library
 * collapses simple text nodes to strings which leads to mismatches when
 * compared with the Python implementation. This helper wraps such strings in an
 * object structure.
 *
 * @param {object|Array} value - Parsed object to adjust in place.
 */
function fixSendContent(value) {
  if (Array.isArray(value)) {
    value.forEach(fixSendContent);
    return;
  }
  if (value && typeof value === 'object') {
    if (Object.prototype.hasOwnProperty.call(value, 'send')) {
      const arr = Array.isArray(value.send) ? value.send : [value.send];
      arr.forEach(s => {
        if (Object.prototype.hasOwnProperty.call(s, 'content')) {
          const cArr = Array.isArray(s.content) ? s.content : [s.content];
          s.content = cArr.map(c => {
            if (typeof c !== 'object') {
              return { content: [String(c)] };
            }
            if (c && typeof c === 'object') {
              if (typeof c.content === 'string' || typeof c.content === 'number' || typeof c.content === 'boolean') {
                c.content = [String(c.content)];
              }
              fixSendContent(c);
              return c;
            }
            return c;
          });
        }
        fixSendContent(s);
      });
      value.send = arr;
    }
    for (const v of Object.values(value)) {
      fixSendContent(v);
    }
  }
}

/**
 * Convert arbitrary objects parsed under ``<data>`` elements into
 * canonical content structures.
 *
 * The fast-xml-parser library represents child elements of ``<data>`` as
 * direct properties on the data object. This helper converts those
 * properties to the schema's ``content`` array with ``qname``,
 * ``attributes`` and ``children`` fields so that round-trips match the
 * Python implementation.
 *
 * @param {string} name - Element name.
 * @param {*} node - Parsed element value.
 * @returns {object} Canonical content object.
 */
function convertDataNode(name, node) {
  if (Array.isArray(node)) {
    return node.map(n => convertDataNode(name, n));
  }
  if (node && typeof node === 'object') {
    const attrs = {};
    const children = [];
    let text = '';
    for (const [k, v] of Object.entries(node)) {
      if (k === 'content') {
        if (Array.isArray(v)) {
          if (v.every(x => typeof x !== 'object')) {
            text += v.join('');
          } else {
            v.forEach(sub => {
              if (typeof sub === 'object' && Object.keys(sub).length === 1) {
                const [ck, cv] = Object.entries(sub)[0];
                const c = convertDataNode(ck, cv);
                Array.isArray(c) ? children.push(...c) : children.push(c);
              }
            });
          }
        } else if (typeof v === 'string') {
          text += v;
        }
        continue;
      }
      if (v && typeof v === 'object') {
        const c = convertDataNode(k, v);
        Array.isArray(c) ? children.push(...c) : children.push(c);
      } else {
        attrs[k] = String(v);
      }
    }
    const out = { qname: name, text };
    if (children.length) out.children = children;
    if (Object.keys(attrs).length) out.attributes = attrs;
    if (out.text === undefined) out.text = '';
    return out;
  }
  return { qname: name, text: String(node) };
}

/**
 * Recursively normalise ``<data>`` elements that contain inline XML.
 *
 * @param {object|Array} value - Parsed object to adjust in place.
 */
function fixDataContent(value) {
  if (Array.isArray(value)) {
    value.forEach(fixDataContent);
    return;
  }
  if (value && typeof value === 'object') {
    if (Object.prototype.hasOwnProperty.call(value, 'data')) {
      const arr = Array.isArray(value.data) ? value.data : [value.data];
      arr.forEach(d => {
        const content = [];
        for (const [k, v] of Object.entries(d)) {
          if (!['id', 'src', 'expr', 'otherAttributes', 'content'].includes(k)) {
            const c = convertDataNode(k, v);
            Array.isArray(c) ? content.push(...c) : content.push(c);
            delete d[k];
          }
        }
        if (content.length) d.content = content;
      });
      value.data = arr;
    }
    for (const v of Object.values(value)) {
      fixDataContent(v);
    }
  }
}

/**
 * Remove namespace URIs from ``qname`` fields.
 *
 * @param {object|Array} value - Parsed object to adjust in place.
 */
function stripQnameNs(value) {
  if (Array.isArray(value)) {
    value.forEach(stripQnameNs);
    return;
  }
  if (value && typeof value === 'object') {
    for (const [k, v] of Object.entries(value)) {
      if (k === 'qname' && typeof v === 'string') {
        value[k] = v.replace(/^\{[^}]+\}/, '');
        continue;
      }
      stripQnameNs(v);
    }
  }
}

/**
 * Collapse nested ``content`` wrappers created during parsing.
 *
 * A ``content`` array may contain a single object with its own
 * ``content`` array when the original XML element only held text.
 * This helper flattens that structure so that round-tripping through
 * XML does not introduce spurious elements.
 *
 * @param {object|Array} value - Parsed object to adjust in place.
 */
function flattenContent(value) {
  if (Array.isArray(value)) {
    value.forEach(flattenContent);
    return;
  }
  if (value && typeof value === 'object') {
    if (
      Array.isArray(value.content) &&
      value.content.length === 1 &&
      value.content[0] &&
      typeof value.content[0] === 'object' &&
      Object.keys(value.content[0]).length === 1 &&
      Array.isArray(value.content[0].content)
    ) {
      if (value.content[0].content.every(x => typeof x !== 'object')) {
        value.content = [value.content[0].content.join('')];
      } else if (
        value.content[0].content.length === 1 &&
        value.content[0].content[0] &&
        typeof value.content[0].content[0] === 'object'
      ) {
        value.content = [value.content[0].content[0]];
      }
    }
    for (const v of Object.values(value)) {
      flattenContent(v);
    }
  }
}
/**
 * Remove nulls and empty containers from values recursively.
 *
 * Certain keys like ``final`` must always be preserved even when they
 * would otherwise be considered empty. The caller provides the key so we
 * can decide whether to keep an empty object.
 *
 * @param {*} value - Candidate value.
 * @param {string} [key] - Key name associated with ``value`` in the parent.
 * @returns {*} Sanitised value.
 */
function removeEmpty(value, key) {
  if (Array.isArray(value)) {
    const arr = value.map(v => removeEmpty(v, key)).filter(v => v !== undefined);
    return arr.length > 0 ? arr : undefined;
  }
  if (value && typeof value === 'object') {
    const obj = {};
    for (const [k, v] of Object.entries(value)) {
      const r = removeEmpty(v, k);
      if (r !== undefined) obj[k] = r;
    }
    if (Object.keys(obj).length > 0 || ALWAYS_KEEP.has(key)) {
      return obj;
    }
    return undefined;
  }
  if (value === null) {
    return undefined;
  }
  if (typeof value === 'string' && value.trim() === '') {
<<<<<<< HEAD
    if (
       key &&
       (key.endsWith('_attribute') ||
        key.endsWith('_value') ||
        ['expr', 'cond', 'event', 'target', 'id', 'name', 'label', 'text'].includes(key))
    ) {
      return '';
=======
    if (key) {
      const base = key.startsWith('@_') ? key.slice(2) : key;
      if (
        base.endsWith('_attribute') ||
        base.endsWith('_value') ||
        ['expr', 'cond', 'event', 'target', 'id', 'name', 'label'].includes(base)
      ) {
        return '';
      }
>>>>>>> 2243dae8
    }
    return undefined;
  }
  return value;
}

const ajv = new Ajv({ useDefaults: true, strict: false });
const validate = ajv.compile(schema);

/**
 * Convert an SCXML string to scjson.
 *
 * @param {string} xmlStr - XML input.
 * @param {boolean} [omitEmpty=true] - Remove empty values when true.
 * @returns {{result: string, valid: boolean, errors: object[]|null}} Conversion outcome.
 *
 * Removes the XML namespace attribute and injects default values
 * expected by the schema.
 */
function xmlToJson(xmlStr, omitEmpty = true) {
  const parser = new XMLParser({
    ignoreAttributes: false,
    trimValues: false,
    parseTagValue: false,
  });
  let obj = parser.parse(xmlStr);
  if (obj.scxml) {
    obj = obj.scxml;
  }
  obj = normaliseKeys(obj);
  fixNestedScxml(obj);
  fixEmptyElse(obj);
  obj = collapseWhitespace(obj);
  splitTokenAttrs(obj);
  ensureArrays(obj);
  fixScripts(obj);
  fixAssignDefaults(obj);
  fixSendDefaults(obj);
  fixSendContent(obj);
  fixDataContent(obj);
  flattenContent(obj);
  stripRootTransitions(obj);
  obj = collapseWhitespace(obj);
  if (omitEmpty) {
    obj = removeEmpty(obj) || {};
  }
  if (obj.initial_attribute !== undefined && obj.initial === undefined) {
    obj.initial = obj.initial_attribute;
    delete obj.initial_attribute;
  }
  for (const k of Object.keys(obj)) {
    if (k === '@_xmlns' || k.startsWith('xmlns')) {
      delete obj[k];
    }
  }
  if (obj.datamodel !== undefined) {
    if (typeof obj.datamodel === 'string') {
      obj.datamodel_attribute = obj.datamodel;
      delete obj.datamodel;
    } else if (Array.isArray(obj.datamodel) &&
               obj.datamodel.length === 1 &&
               typeof obj.datamodel[0] === 'string') {
      obj.datamodel_attribute = obj.datamodel[0];
      delete obj.datamodel;
    }
  }
  if (typeof obj.version === 'string') {
    const n = parseFloat(obj.version);
    if (!Number.isNaN(n)) obj.version = n;
  }
  if (obj.version === undefined) {
    obj.version = 1.0;
  }
  if (obj.datamodel_attribute === undefined) {
    obj.datamodel_attribute = 'null';
  }
  stripQnameNs(obj);
  reorderScxml(obj);
  const valid = validate(obj);
  const errors = valid ? null : validate.errors;
  if (omitEmpty) {
    obj = removeEmpty(obj) || {};
    fixDataContent(obj);
    stripQnameNs(obj);
  }
  let out = JSON.stringify(obj, null, 2);
  out = out.replace(/"version": 1(?=[,\n])/g, '"version": 1.0');
  return { result: out, valid, errors };
}

/**
 * Convert a scjson string to SCXML.
 *
 * Removes empty objects so that the generated XML does not include spurious
 * `<content/>` elements. Nested SCXML documents are also normalised after
 * restoring attribute names to ensure no stray wrapper nodes remain. The
 * function validates the input against the SCJSON schema before conversion.
 *
 * @param {string} jsonStr - JSON input.
 * @returns {{result: string, valid: boolean, errors: object[]|null}} Conversion outcome.
 */
function jsonToXml(jsonStr) {
  const builder = new XMLBuilder({
    ignoreAttributes: false,
    format: true,
    suppressEmptyNode: true,
    suppressBooleanAttributes: false,
  });
  let obj = JSON.parse(jsonStr);
  flattenContent(obj);
  obj = removeEmpty(obj) || {};
  const valid = validate(obj);
  const errors = valid ? null : validate.errors;
  function restoreKeys(value) {
    if (Array.isArray(value)) {
      return value.map(restoreKeys);
    }
    if (value && typeof value === 'object') {
      if (
        Object.keys(value).length === 1 &&
        Array.isArray(value.content) &&
        value.content.length === 1 &&
        value.content[0] &&
        typeof value.content[0] === 'object' &&
        (
          value.content[0].state ||
          value.content[0].parallel ||
          value.content[0].final ||
          value.content[0].datamodel ||
          value.content[0].datamodel_attribute !== undefined
        )
      ) {
        return { scxml: restoreKeys(value.content[0]) };
      }
      const out = {};
      for (const [k, v] of Object.entries(value)) {
        let nk = k;
        if (k === 'if_value') {
          nk = 'if';
        } else if (k === 'raise_value') {
          nk = 'raise';
        } else if (k === 'else_value') {
          nk = 'else';
        }
      for (const [attr, prop] of Object.entries(ATTRIBUTE_MAP)) {
        if (prop === nk) {
          nk = `@_${attr}`;
          break;
        }
      }
        if (nk === 'script') {
          if (Array.isArray(v)) {
            out[nk] = v.map(item => {
              if (
                item &&
                typeof item === 'object' &&
                Array.isArray(item.content) &&
                item.content.every(x => typeof x === 'string')
              ) {
                return item.content.join('');
              }
              return restoreKeys(item);
            });
          } else {
            out[nk] = v;
          }
        } else if (nk === 'content') {
          if (Array.isArray(v)) {
            out[nk] = v.map(item => {
              if (
                item &&
                typeof item === 'object' &&
                (item.state || item.parallel || item.final || item.datamodel ||
                 item.datamodel_attribute !== undefined)
              ) {
                return { scxml: restoreKeys(item) };
              }
              if (
                item &&
                typeof item === 'object' &&
                Object.keys(item).length === 1 &&
                Array.isArray(item.content) &&
                item.content.every(x => typeof x !== 'object')
              ) {
                return item.content.join('');
              }
              return restoreKeys(item);
            });
          } else if (
            v &&
            typeof v === 'object' &&
            (v.state || v.parallel || v.final || v.datamodel ||
             v.datamodel_attribute !== undefined)
          ) {
            out[nk] = { scxml: restoreKeys(v) };
          } else if (
            v &&
            typeof v === 'object' &&
            Object.keys(v).length === 1 &&
            Array.isArray(v.content) &&
            v.content.every(x => typeof x !== 'object')
          ) {
            out[nk] = v.content.join('');
          } else {
            out[nk] = restoreKeys(v);
          }
        } else if (Array.isArray(v) && v.every(x => typeof x !== 'object')) {
          const val = v.join(' ');
          if (nk.startsWith('@_')) {
            out[nk] = val;
          } else {
            out[`@_${nk}`] = val;
          }
        } else if (v === null || typeof v !== 'object') {
          if (nk.startsWith('@_')) {
            out[nk] = v;
          } else {
            out[`@_${nk}`] = v;
          }
        } else {
          out[nk] = restoreKeys(v);
        }
      }
      if (
        Array.isArray(out.content) &&
        out.content.every(x => typeof x !== 'object')
      ) {
        const others = Object.keys(out).filter(
          k => k !== 'content' && !k.startsWith('@_')
        );
        const attrs = Object.keys(out).filter(k => k.startsWith('@_'));
        const sendAttrs = [
          '@_event',
          '@_eventexpr',
          '@_target',
          '@_targetexpr',
          '@_type',
          '@_type_value',
          '@_delay',
          '@_delayexpr',
          '@_namelist',
        ];
        const isSend = attrs.some(a => sendAttrs.includes(a));
        if (others.length === 0 && !isSend) {
          out['#text'] = out.content.join('');
          delete out.content;
        }
      }
      return out;
    }
    return value;
  }
  const restored = restoreKeys(obj);
  const cleaned = removeEmpty(restored) || {};
  if (cleaned['@_xmlns'] === undefined) {
    cleaned['@_xmlns'] = 'http://www.w3.org/2005/07/scxml';
  }
  return { result: builder.build({ scxml: cleaned }), valid, errors };
}

module.exports = {
  xmlToJson,
  jsonToXml,
  removeEmpty,
  normaliseKeys,
  ensureArrays,
  fixScripts,
  fixNestedScxml,
  fixAssignDefaults,
  fixSendDefaults,
  fixSendContent,
  flattenContent,
  splitTokenAttrs,
  fixEmptyElse,
  stripRootTransitions,
  stripQnameNs,
  reorderScxml,
};<|MERGE_RESOLUTION|>--- conflicted
+++ resolved
@@ -739,25 +739,15 @@
     return undefined;
   }
   if (typeof value === 'string' && value.trim() === '') {
-<<<<<<< HEAD
-    if (
-       key &&
-       (key.endsWith('_attribute') ||
-        key.endsWith('_value') ||
-        ['expr', 'cond', 'event', 'target', 'id', 'name', 'label', 'text'].includes(key))
-    ) {
-      return '';
-=======
     if (key) {
       const base = key.startsWith('@_') ? key.slice(2) : key;
       if (
         base.endsWith('_attribute') ||
         base.endsWith('_value') ||
-        ['expr', 'cond', 'event', 'target', 'id', 'name', 'label'].includes(base)
+        ['expr', 'cond', 'event', 'target', 'id', 'name', 'label', 'text'].includes(key))
       ) {
         return '';
       }
->>>>>>> 2243dae8
     }
     return undefined;
   }
