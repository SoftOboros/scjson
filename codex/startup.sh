--- conflicted
+++ resolved
@@ -73,7 +73,6 @@
 EOF
 fi
 
-<<<<<<< HEAD
 cd java \
   && git clone https://github.com/apache/commons-scxml.git \
   && cd commons-scxml \
@@ -110,18 +109,4 @@
     && cd ../..
 cd csharp/Scjson.Tests \
     && dotnet restore || echo "⚠️ (Tests) dotnet restore failed" \
-    && cd ../..
-=======
-if [ ! -f java/lib/commons-scxml-0.9.jar ]; then
-  curl -L -o java/lib/commons-scxml-0.9.jar \
-    https://repo1.maven.org/maven2/commons-scxml/commons-scxml/0.9/commons-scxml-0.9.jar
-fi
-
-cd java && mvn -B -DskipTests dependency:go-offline && \
-    mvn clean install -DskipTests -o -B && cd ..
-cd rust && cargo clean && cargo fetch && cargo build --locked && cd ..
-cd swift && swift package resolve && swift build && cd ..
-cd go && go mod verify && go mod download && go build -mod=readonly && cd ..
-cd csharp/ScjsonCli && dotnet restore && dotnet build --no-restore && cd ../..
-cd csharp/Scjson.Tests && dotnet restore && cd ../..
->>>>>>> c59c6de0
+    && cd ../..